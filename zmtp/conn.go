package zmtp

import (
	"bytes"
	"errors"
	"fmt"
	"io"
	"strings"
)

// Connection is a ZMTP level connection
type Connection struct {
	rw                         io.ReadWriter
	securityMechanism          SecurityMechanism
	socket                     Socket
	isPrepared                 bool
	asServer, otherEndAsServer bool
}

// SocketType is a ZMTP socket type
type SocketType string

// SocketIdentity is the ZMTP metadata socket identity.
// See:
//  https://rfc.zeromq.org/spec:23/ZMTP/.
type SocketIdentity []byte

func (id SocketIdentity) String() string {
	n := len(id)
	if n > 255 { // ZMTP identities are: 0*255OCTET
		n = 255
	}
	return string(id[:n])
}

const (
	ClientSocketType SocketType = "CLIENT" // a ZMQ_CLIENT socket
	ServerSocketType SocketType = "SERVER" // a ZMQ_SERVER socket
	PullSocketType   SocketType = "PULL"   // a ZMQ_PULL socket
	PushSocketType   SocketType = "PUSH"   // a ZMQ_PUSH socket
	DealerSocketType SocketType = "DEALER" // a ZMQ_DEALER socket
	RouterSocketType SocketType = "ROUTER" // a ZMQ_ROUTER socket
	ReqSocketType    SocketType = "REQ"    // a ZMQ_REQ socket
	RepSocketType    SocketType = "REP"    // a ZMQ_REP socket
	PubSocketType    SocketType = "PUB"    // a ZMQ_PUB socket
	SubSocketType    SocketType = "SUB"    // a ZMQ_SUB socket
	XPubSocketType   SocketType = "XPUB"   // a ZMQ_XPUB socket
	XSubSocketType   SocketType = "XSUB"   // a ZMQ_XSUB socket
)

// NewConnection accepts an io.ReadWriter and creates a new ZMTP connection
func NewConnection(rw io.ReadWriter) *Connection {
	return &Connection{rw: rw}
}

// Prepare performs a ZMTP handshake over a Connection's readWriter
func (c *Connection) Prepare(mechanism SecurityMechanism, socketType SocketType, socketID SocketIdentity, asServer bool, applicationMetadata map[string]string) (map[string]string, error) {
	if c.isPrepared {
		return nil, errors.New("Connection was already prepared")
	}

	c.isPrepared = true
	c.securityMechanism = mechanism

	var err error
	if c.socket, err = NewSocket(socketType); err != nil {
		return nil, fmt.Errorf("gomq/zmtp: Got error while creating socket: %v", err)
	}

	// Send/recv greeting
	if err := c.sendGreeting(asServer); err != nil {
		return nil, fmt.Errorf("gomq/zmtp: Got error while sending greeting: %v", err)
	}
	if err := c.recvGreeting(asServer); err != nil {
		return nil, fmt.Errorf("gomq/zmtp: Got error while receiving greeting: %v", err)
	}

	// Do security handshake
	if err := mechanism.Handshake(); err != nil {
		return nil, fmt.Errorf("gomq/zmtp: Got error while running the security handshake: %v", err)
	}

	// Send/recv metadata
	if err := c.sendMetadata(socketType, socketID, applicationMetadata); err != nil {
		return nil, fmt.Errorf("gomq/zmtp: Got error while sending metadata: %v", err)
	}

	otherEndApplicationMetaData, err := c.recvMetadata()
	if err != nil {
		return nil, fmt.Errorf("gomq/zmtp: Got error while receiving metadata: %v", err)
	}

	return otherEndApplicationMetaData, nil
}

func (c *Connection) sendGreeting(asServer bool) error {
	greeting := greeting{
		SignaturePrefix: signaturePrefix,
		SignatureSuffix: signatureSuffix,
		Version:         version,
	}
	toNullPaddedString(string(c.securityMechanism.Type()), greeting.Mechanism[:])

	if err := greeting.marshal(c.rw); err != nil {
		return err
	}

	return nil
}

func (c *Connection) recvGreeting(asServer bool) error {
	var greeting greeting

	if err := greeting.unmarshal(c.rw); err != nil {
		return fmt.Errorf("Error while reading: %v", err)
	}

	if greeting.SignaturePrefix != signaturePrefix {
		return fmt.Errorf("Signature prefix received does not correspond with expected signature. Received: %#v. Expected: %#v.", greeting.SignaturePrefix, signaturePrefix)
	}

	if greeting.SignatureSuffix != signatureSuffix {
		return fmt.Errorf("Signature prefix received does not correspond with expected signature. Received: %#v. Expected: %#v.", greeting.SignatureSuffix, signatureSuffix)
	}

	if greeting.Version != version {
		return fmt.Errorf("Version %v.%v received does match expected version %v.%v", int(greeting.Version[0]), int(greeting.Version[1]), int(majorVersion), int(minorVersion))
	}

	var otherMechanism = fromNullPaddedString(greeting.Mechanism[:])
	var thisMechanism = string(c.securityMechanism.Type())
	if thisMechanism != otherMechanism {
		return fmt.Errorf("Encryption mechanism on other side %q does not match this side's %q", otherMechanism, thisMechanism)
	}

	otherEndAsServer, err := fromByteBool(greeting.ServerFlag)
	if err != nil {
		return err
	}
	c.otherEndAsServer = otherEndAsServer

	return nil
}

func (c *Connection) sendMetadata(socketType SocketType, socketID SocketIdentity, applicationMetadata map[string]string) error {
	buffer := new(bytes.Buffer)
	var usedKeys map[string]struct{}

	for k, v := range applicationMetadata {
		if len(k) == 0 {
			return errors.New("Cannot send empty application metadata key")
		}

		lowerCaseKey := strings.ToLower(k)
		if _, alreadyPresent := usedKeys[lowerCaseKey]; alreadyPresent {
			return fmt.Errorf("Key %q is specified multiple times with different casing", lowerCaseKey)
		}

		usedKeys[lowerCaseKey] = struct{}{}
		c.writeMetadata(buffer, "x-"+lowerCaseKey, v)
	}

	c.writeMetadata(buffer, "socket-type", string(socketType))
	c.writeMetadata(buffer, "Identity", socketID.String())

	return c.SendCommand("READY", buffer.Bytes())
}

func (c *Connection) writeMetadata(buffer *bytes.Buffer, name string, value string) {
	var (
		p        = 0
		nameLen  = len(name)
		valueLen = len(value)
		buf      = make([]byte, 1+nameLen+4+valueLen)
	)
	buf[p] = byte(nameLen)
	p++
	p += copy(buf[p:], name)
	byteOrder.PutUint32(buf[p:p+4], uint32(valueLen))
	p += 4
	copy(buf[p:], value)

	_, err := buffer.Write(buf)
	if err != nil {
		panic(err)
	}
}

func (c *Connection) recvMetadata() (map[string]string, error) {
	isCommand, body, err := c.read()
	if err != nil {
		return nil, err
	}

	if !isCommand {
		return nil, errors.New("Got a message frame for metadata, expected a command frame")
	}

	command, err := c.parseCommand(body)
	if err != nil {
		return nil, err
	}

	if command.Name != "READY" {
		return nil, fmt.Errorf("Got a %v command for metadata instead of the expected READY command frame", command.Name)
	}

	metadata := make(map[string]string)
	applicationMetadata := make(map[string]string)
	i := 0
	for i < len(command.Body) {
		// Key length
		keyLength := int(command.Body[i])
		if i+keyLength >= len(command.Body) {
			return nil, fmt.Errorf("metadata key of length %v overflows body of length %v at position %v", keyLength, len(command.Body), i)
		}
		i++

		// Key
		key := strings.ToLower(string(command.Body[i : i+keyLength]))
		i += keyLength

		// Value length
		rawValueLength := byteOrder.Uint32(command.Body[i : i+4])

		if uint64(rawValueLength) > uint64(maxInt) {
			return nil, fmt.Errorf("Length of value %v overflows integer max length %v on this platform", rawValueLength, maxInt)
		}

		valueLength := int(rawValueLength)
		if i+valueLength >= len(command.Body) {
			return nil, fmt.Errorf("metadata value of length %v overflows body of length %v at position %v", valueLength, len(command.Body), i)
		}
		i += 4

		// Value
		value := string(command.Body[i : i+valueLength])
		i += valueLength

		if strings.HasPrefix(key, "x-") {
			applicationMetadata[key[2:]] = value
		} else {
			metadata[key] = value
		}
	}

	socketType := metadata["socket-type"]
	if !c.socket.IsSocketTypeCompatible(SocketType(socketType)) {
		return nil, fmt.Errorf("Socket type %v is not compatible with %v", c.socket.Type(), socketType)
	}

	return applicationMetadata, nil
}

// SendCommand sends a ZMTP command over a Connection
func (c *Connection) SendCommand(commandName string, body []byte) error {
	cmdLen := len(commandName)
	if cmdLen > 255 {
		return errors.New("Command names may not be longer than 255 characters")
	}

	bodyLen := len(body)
<<<<<<< HEAD

	buf := make([]byte, 1+cmdLen+bodyLen) // FIXME(sbinet): maybe use a pool of []byte ?
	buf[0] = byte(cmdLen)
	copy(buf[1:], []byte(commandName))
	copy(buf[1+cmdLen:], body)

=======

	buf := make([]byte, 1+cmdLen+bodyLen) // FIXME(sbinet): maybe use a pool of []byte ?
	buf[0] = byte(cmdLen)
	copy(buf[1:], []byte(commandName))
	copy(buf[1+cmdLen:], body)

>>>>>>> 44e4a3e0
	return c.send(true, buf)
}

// SendFrame sends a ZMTP frame over a Connection
func (c *Connection) SendFrame(body []byte) error {
	return c.send(false, body)
}

func (c *Connection) send(isCommand bool, body []byte) error {
	// Compute total body length
	length := len(body)

	var bitFlags byte

	// More flag: Unused, we don't support multiframe messages

	// Long flag
	isLong := length > 255
	if isLong {
		bitFlags ^= isLongBitFlag
	}

	// Command flag
	if isCommand {
		bitFlags ^= isCommandBitFlag
	}

	// Write out the message itself
	if _, err := c.rw.Write([]byte{bitFlags}); err != nil {
		return err
	}

	if isLong {
		var buf [8]byte
		byteOrder.PutUint64(buf[:], uint64(len(body)))
		if _, err := c.rw.Write(buf[:]); err != nil {
			return err
		}
	} else {
		if _, err := c.rw.Write([]byte{uint8(len(body))}); err != nil {
			return err
		}
	}

	if _, err := c.rw.Write(c.securityMechanism.Encrypt(body)); err != nil {
		return err
	}

	return nil
}

// Recv starts listening to the ReadWriter and passes *Message to a channel
func (c *Connection) Recv(messageOut chan<- *Message) {
	go func() {
		for {
			// Actually read out the body and send it over the channel now
			isCommand, body, err := c.read()
			if err != nil {
				messageOut <- &Message{Err: err, MessageType: ErrorMessage}
				return
			}

			if !isCommand {
				// Data frame
				frames := [][]byte{body}
				messageOut <- &Message{Body: frames, MessageType: UserMessage}
			} else {
				command, err := c.parseCommand(body)
				if err != nil {
					messageOut <- &Message{Err: err, MessageType: ErrorMessage}
					return
				}

				// Check what type of command we got
				// Certain commands we deal with directly, the rest we send over to the application
				switch command.Name {
				case "PING":
					// When we get a ping, we want to send back a pong, we don't really care about the contents right now
					if err := c.SendCommand("PONG", nil); err != nil {
						messageOut <- &Message{Err: err, MessageType: ErrorMessage}
						return
					}
				default:
					frames := [][]byte{command.Body}
					messageOut <- &Message{Name: command.Name, Body: frames, MessageType: ErrorMessage}
				}

			}
		}
	}()
}

// read returns the isCommand flag, the body of the message, and optionally an error
func (c *Connection) read() (bool, []byte, error) {
	var header [2]byte
	var longLength [8]byte

	// Read out the header
	_, err := io.ReadFull(c.rw, header[:])
	if err != nil {
		return false, nil, err
	}

	bitFlags := header[0]

	// Read all the flags
	hasMore := bitFlags&hasMoreBitFlag == hasMoreBitFlag
	isLong := bitFlags&isLongBitFlag == isLongBitFlag
	isCommand := bitFlags&isCommandBitFlag == isCommandBitFlag

	// Error out in case get a more flag set to true
	if hasMore {
		return false, nil, errors.New("Received a packet with the MORE flag set to true, we don't support more")
	}

	// Determine the actual length of the body
	bodyLength := uint64(0)
	if isLong {
		// We read 2 bytes of the header already
		// In case of a long message, the length is bytes 2-8 of the header
		// We already have the first byte, so assign it, and then read the rest
		longLength[0] = header[1]

		_, err := io.ReadFull(c.rw, longLength[1:])
		if err != nil {
			return false, nil, err
		}

		bodyLength = byteOrder.Uint64(longLength[:])
	} else {
		// Short message length is just 1 byte, read it
		bodyLength = uint64(header[1])
	}

	if bodyLength > uint64(maxInt64) {
		return false, nil, fmt.Errorf("Body length %v overflows max int64 value %v", bodyLength, maxInt64)
	}

	buf := make([]byte, bodyLength)
	_, err = io.ReadFull(c.rw, buf)
	if err != nil {
		return false, nil, err
	}
	return isCommand, buf, nil
}

func (c *Connection) parseCommand(body []byte) (*Command, error) {
	// Sanity check
	if len(body) == 0 {
		return nil, errors.New("Got empty command frame body")
	}

	// Read out the command length
	commandNameLength := int(body[0])
	if commandNameLength > len(body)-1 {
		return nil, fmt.Errorf("Got command name length %v, which is too long for a body of length %v", commandNameLength, len(body))
	}

	command := &Command{
		Name: string(body[1 : commandNameLength+1]),
		Body: body[1+commandNameLength:],
	}

	return command, nil
}

func (c *Connection) SendMultipart(bs [][]byte) error {
	const cmd = false
	return c.sendMultipart(cmd, bs)
}

func (c *Connection) sendMultipart(isCommand bool, bs [][]byte) error {
	for i, part := range bs {
		// Compute total body length
		length := len(part)

		var bitFlags byte

		// More flag:
		if i < len(bs)-1 {
			bitFlags ^= hasMoreBitFlag
		}

		// Long flag
		isLong := length > 255
		if isLong {
			bitFlags ^= isLongBitFlag
		}

		// Command flag
		if isCommand {
			bitFlags ^= isCommandBitFlag
		}

		// Write out the message itself
		if _, err := c.rw.Write([]byte{bitFlags}); err != nil {
			return err
		}

		if isLong {
			var buf [8]byte
			byteOrder.PutUint64(buf[:], uint64(len(part)))
			if _, err := c.rw.Write(buf[:]); err != nil {
				return err
			}
		} else {
			if _, err := c.rw.Write([]byte{uint8(len(part))}); err != nil {
				return err
			}
		}

		if _, err := c.rw.Write(c.securityMechanism.Encrypt(part)); err != nil {
			return err
		}
	}
	return nil
}

// RecvMultipart starts listening to the ReadWriter and passes *Message to a channel
func (c *Connection) RecvMultipart(messageOut chan<- *Message) {
	go func() {
		for {
			// Actually read out the body and send it over the channel now
			isCommand, body, err := c.readMultipart()
			if err != nil {
				messageOut <- &Message{Err: err, MessageType: ErrorMessage}
				return
			}

			if !isCommand {
				// Data frame
				messageOut <- &Message{Body: body, MessageType: UserMessage}
			} else {
				command, err := c.parseCommand(body[0])
				if err != nil {
					messageOut <- &Message{Err: err, MessageType: ErrorMessage}
					return
				}

				// Check what type of command we got
				// Certain commands we deal with directly, the rest we send over to the application
				switch command.Name {
				case "PING":
					// When we get a ping, we want to send back a pong, we don't really care about the contents right now
					if err := c.SendCommand("PONG", nil); err != nil {
						messageOut <- &Message{Err: err, MessageType: ErrorMessage}
						return
					}
				default:
					frames := [][]byte{command.Body}
					messageOut <- &Message{Name: command.Name, Body: frames, MessageType: ErrorMessage}
				}

			}
		}
	}()
}

// readMultipart returns the isCommand flag, the body of the message, and optionally an error
func (c *Connection) readMultipart() (bool, [][]byte, error) {
	var (
		header     [2]byte
		longLength [8]byte
		frames     [][]byte

		hasMore   = true
		isCommand = false
	)

	for hasMore {
		// Read out the header
		_, err := io.ReadFull(c.rw, header[:])
		if err != nil {
			return false, nil, err
		}

		bitFlags := header[0]

		// Read all the flags
		hasMore = bitFlags&hasMoreBitFlag == hasMoreBitFlag
		isLong := bitFlags&isLongBitFlag == isLongBitFlag
		isCommand = isCommand || (bitFlags&isCommandBitFlag == isCommandBitFlag)

		// Determine the actual length of the body
		bodyLength := uint64(0)
		if isLong {
			// We read 2 bytes of the header already
			// In case of a long message, the length is bytes 2-8 of the header
			// We already have the first byte, so assign it, and then read the rest
			longLength[0] = header[1]

			_, err := io.ReadFull(c.rw, longLength[1:])
			if err != nil {
				return false, nil, err
			}

			bodyLength = byteOrder.Uint64(longLength[:])
		} else {
			// Short message length is just 1 byte, read it
			bodyLength = uint64(header[1])
		}

		if bodyLength > uint64(maxInt64) {
			return false, nil, fmt.Errorf("Body length %v overflows max int64 value %v", bodyLength, maxInt64)
		}

		buf := make([]byte, bodyLength)
		_, err = io.ReadFull(c.rw, buf)
		if err != nil {
			return false, nil, err
		}
		frames = append(frames, buf)
	}

	return isCommand, frames, nil
}<|MERGE_RESOLUTION|>--- conflicted
+++ resolved
@@ -260,21 +260,12 @@
 	}
 
 	bodyLen := len(body)
-<<<<<<< HEAD
 
 	buf := make([]byte, 1+cmdLen+bodyLen) // FIXME(sbinet): maybe use a pool of []byte ?
 	buf[0] = byte(cmdLen)
 	copy(buf[1:], []byte(commandName))
 	copy(buf[1+cmdLen:], body)
-
-=======
-
-	buf := make([]byte, 1+cmdLen+bodyLen) // FIXME(sbinet): maybe use a pool of []byte ?
-	buf[0] = byte(cmdLen)
-	copy(buf[1:], []byte(commandName))
-	copy(buf[1+cmdLen:], body)
-
->>>>>>> 44e4a3e0
+  
 	return c.send(true, buf)
 }
 
